--- conflicted
+++ resolved
@@ -30,8 +30,8 @@
 	"path/filepath"
 	"strconv"
 
-	"github.com/wdamron/skylark/resolve"
-	"github.com/wdamron/skylark/syntax"
+	"github.com/google/skylark/resolve"
+	"github.com/google/skylark/syntax"
 )
 
 const debug = false // TODO(adonovan): use a bitmap of options; and regexp to match files
@@ -207,7 +207,6 @@
 
 // stackEffect records the effect on the size of the operand stack of
 // each kind of instruction. For some instructions this requires computation.
-<<<<<<< HEAD
 var stackEffect [int(OpcodeMax-OpcodeMin) + 1]int8
 
 func init() {
@@ -235,6 +234,7 @@
 	stackEffect[CALL_KW] = variableStackEffect
 	stackEffect[CALL_VAR] = variableStackEffect
 	stackEffect[CALL_VAR_KW] = variableStackEffect
+	stackEffect[CIRCUMFLEX] = -1
 	stackEffect[CJMP] = -1
 	stackEffect[CONSTANT] = +1
 	stackEffect[DUP2] = +2
@@ -246,6 +246,7 @@
 	stackEffect[GE] = -1
 	stackEffect[GLOBAL] = +1
 	stackEffect[GT] = -1
+	stackEffect[GTGT] = -1
 	stackEffect[IN] = -1
 	stackEffect[INDEX] = -1
 	stackEffect[INPLACE_ADD] = -1
@@ -257,6 +258,7 @@
 	stackEffect[LOAD] = -1
 	stackEffect[LOCAL] = +1
 	stackEffect[LT] = -1
+	stackEffect[LTLT] = -1
 	stackEffect[MAKEDICT] = +1
 	stackEffect[MAKEFUNC] = -1
 	stackEffect[MAKELIST] = variableStackEffect
@@ -293,68 +295,6 @@
 			log.Fatalf("Compile: missing opcode stack effect for %s", opcodeNames[Opcode(i)])
 		}
 	}
-=======
-var stackEffect = [...]int8{
-	AMP:         -1,
-	APPEND:      -2,
-	ATTR:        0,
-	CALL:        variableStackEffect,
-	CALL_KW:     variableStackEffect,
-	CALL_VAR:    variableStackEffect,
-	CALL_VAR_KW: variableStackEffect,
-	CIRCUMFLEX:  -1,
-	CJMP:        -1,
-	CONSTANT:    +1,
-	DUP2:        +2,
-	DUP:         +1,
-	EQL:         -1,
-	FALSE:       +1,
-	FREE:        +1,
-	GE:          -1,
-	GLOBAL:      +1,
-	GT:          -1,
-	GTGT:        -1,
-	IN:          -1,
-	INDEX:       -1,
-	INPLACE_ADD: -1,
-	ITERJMP:     variableStackEffect,
-	ITERPOP:     0,
-	ITERPUSH:    -1,
-	JMP:         0,
-	LE:          -1,
-	LOAD:        -1,
-	LOCAL:       +1,
-	LT:          -1,
-	LTLT:        -1,
-	MAKEDICT:    +1,
-	MAKEFUNC:    -1,
-	MAKELIST:    variableStackEffect,
-	MAKETUPLE:   variableStackEffect,
-	MINUS:       -1,
-	NEQ:         -1,
-	NONE:        +1,
-	NOP:         0,
-	NOT:         0,
-	PERCENT:     -1,
-	PIPE:        -1,
-	PLUS:        -1,
-	POP:         -1,
-	PREDECLARED: +1,
-	RETURN:      -1,
-	SETDICT:     -3,
-	SETDICTUNIQ: -3,
-	SETFIELD:    -2,
-	SETGLOBAL:   -1,
-	SETINDEX:    -3,
-	SETLOCAL:    -1,
-	SLASH:       -1,
-	SLASHSLASH:  -1,
-	SLICE:       -3,
-	STAR:        -1,
-	TRUE:        +1,
-	UNIVERSAL:   +1,
-	UNPACK:      variableStackEffect,
->>>>>>> 4956ce9e
 }
 
 func (op Opcode) String() string {
